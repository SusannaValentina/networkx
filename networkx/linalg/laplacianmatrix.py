--- conflicted
+++ resolved
@@ -142,7 +142,6 @@
         raise ImportError(
           "normalized_laplacian() requires numpy: http://scipy.org/ ")
     if G.is_multigraph():
-<<<<<<< HEAD
         L = laplacian(G, nodelist=nodelist, weight=weight)
         D = np.diag(L)
     elif G.number_of_selfloops() == 0:
@@ -152,53 +151,14 @@
         A = np.array(nx.adj_matrix(G))
         D = np.sum(A, 1)
         L = np.diag(D) - A
-        
+
     # Handle div by 0. It happens if there are unconnected nodes
-    with np.errstate(divide='ignore'): 
+    with np.errstate(divide='ignore'):
         Disqrt = np.diag(1 / np.sqrt(D))
     Disqrt[np.isinf(Disqrt)] = 0
     Ln = np.dot(Disqrt, np.dot(L,Disqrt))
     return Ln
 
-# Function aliases
-combinatorial_laplacian = laplacian_matrix
-generalized_laplacian = normalized_laplacian_matrix
-normalized_laplacian = normalized_laplacian_matrix
-laplacian = laplacian_matrix
-=======
-        A=np.asarray(nx.to_numpy_matrix(G,nodelist=nodelist,weight=weight))
-        d=np.sum(A,axis=1)
-        n=A.shape[0]
-        I=np.identity(n)
-        L=I*d-A
-        osd=np.zeros(n)
-        for i in range(n):
-            if d[i]>0: osd[i]=np.sqrt(1.0/d[i])
-        T=I*osd
-        L=np.dot(T,np.dot(L,T))
-        return L
-    # Graph or DiGraph, this is faster than above
-    if nodelist is None:
-        nodelist = G.nodes()
-    n=len(nodelist)
-    L = np.zeros((n,n))
-    deg = np.zeros((n,n))
-    index=dict( (n,i) for i,n in enumerate(nodelist) )
-    for ui,u in enumerate(nodelist):
-        totalwt=0.0
-        for v,data in G[u].items():
-            try:
-                vi=index[v]
-            except KeyError:
-                continue
-            wt=data.get(weight,1)
-            L[ui,vi]= -wt
-            totalwt+=wt
-        L[ui,ui]= totalwt
-        if totalwt>0.0:
-            deg[ui,ui]= np.sqrt(1.0/totalwt)
-    L=np.dot(deg,np.dot(L,deg))
-    return L
 
 ###############################################################################
 # Code based on
@@ -317,8 +277,6 @@
 generalized_laplacian=normalized_laplacian_matrix
 normalized_laplacian=normalized_laplacian_matrix
 laplacian=laplacian_matrix
->>>>>>> ede03b2c
-
 
 # fixture for nose tests
 def setup_module(module):
